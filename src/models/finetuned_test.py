--- conflicted
+++ resolved
@@ -109,11 +109,7 @@
     genders = []
 
     # Set max samples
-<<<<<<< HEAD
     max_samples = 2500
-=======
-    max_samples = 8000
->>>>>>> b791ce11
     batch_size = config['dataset']['batch_size']
     batch_iter = batch_iterator(dataset, batch_size)
 
@@ -144,6 +140,7 @@
                     audio_array = resample_audio(audio_array, original_sampling_rate, target_sampling_rate)
                     audio_arrays.append(audio_array)
                     transcriptions.append(sample["text"])
+                    
                     # Extract dialect, age, gender if present, else label "Unknown"
                     dia = sample.get("dialect", "Unknown")
                     ag = sample.get("age", "Unknown")
@@ -188,11 +185,7 @@
                     max_length=256,
                     temperature=1,
                     do_sample=False,
-<<<<<<< HEAD
                     num_beams=5
-=======
-                    num_beams=1
->>>>>>> b791ce11
                 )
 
             batch_predictions = processor.batch_decode(
@@ -265,7 +258,7 @@
     for gcat in ["female", "male"]:
         if gcat in gender_stats["gender"].values:
             categories.append((gcat, gender_stats.loc[gender_stats["gender"] == gcat, "cer"].iloc[0],
-                                     gender_stats.loc[gender_stats["gender"] == gcat, "wer"].iloc[0]))
+                             gender_stats.loc[gender_stats["gender"] == gcat, "wer"].iloc[0]))
         else:
             categories.append((gcat, float('nan'), float('nan')))
 
@@ -273,7 +266,7 @@
     for acat in ["0-25", "25-50", "50+"]:
         if acat in age_stats["age"].values:
             categories.append((acat, age_stats.loc[age_stats["age"] == acat, "cer"].iloc[0],
-                                     age_stats.loc[age_stats["age"] == acat, "wer"].iloc[0]))
+                             age_stats.loc[age_stats["age"] == acat, "wer"].iloc[0]))
         else:
             categories.append((acat, float('nan'), float('nan')))
 
